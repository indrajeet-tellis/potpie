from typing import Any, Dict, List

from sqlalchemy.orm import Session

from app.modules.intelligence.tools.change_detection.change_detection_tool import (
    ChangeDetectionTool,
)
from app.modules.intelligence.tools.code_query_tools.get_code_file_structure import (
    GetCodeFileStructureTool,
)
from app.modules.intelligence.tools.code_query_tools.get_code_from_node_name_tool import (
    GetCodeFromNodeNameTool,
)
from app.modules.intelligence.tools.code_query_tools.get_code_graph_from_node_id_tool import (
    GetCodeGraphFromNodeIdTool,
)
from app.modules.intelligence.tools.code_query_tools.get_code_graph_from_node_name_tool import (
    GetCodeGraphFromNodeNameTool,
)
from app.modules.intelligence.tools.code_query_tools.get_node_neighbours_from_node_id_tool import (
    GetNodeNeighboursFromNodeIdTool,
)
from app.modules.intelligence.tools.kg_based_tools.ask_knowledge_graph_queries_tool import (
    KnowledgeGraphQueryTool,
)
from app.modules.intelligence.tools.kg_based_tools.get_code_from_multiple_node_ids_tool import (
    GetCodeFromMultipleNodeIdsTool,
)
from app.modules.intelligence.tools.kg_based_tools.get_code_from_node_id_tool import (
    GetCodeFromNodeIdTool,
)
from app.modules.intelligence.tools.kg_based_tools.get_code_from_probable_node_name_tool import (
    GetCodeFromProbableNodeNameTool,
)
from app.modules.intelligence.tools.kg_based_tools.get_nodes_from_tags_tool import (
    GetNodesFromTags,
)
from app.modules.intelligence.tools.tool_schema import ToolInfo
<<<<<<< HEAD
from langchain_ollama import ChatOllama
from app.core.config_provider import config_provider
=======
from app.modules.intelligence.tools.web_tools.webpage_extractor_tool import webpage_extractor_tool
from app.modules.intelligence.tools.web_tools.github_tool import github_tool
>>>>>>> c7dc2728


class ToolService:
    def __init__(self, db: Session, user_id: str):
        self.db = db
        self.user_id = user_id
        self.webpage_extractor_tool = webpage_extractor_tool(db, user_id)
        self.github_tool = github_tool(db, user_id)
        self.tools = self._initialize_tools()

    def _initialize_tools(self) -> Dict[str, Any]:
        tools = {
            "get_code_from_probable_node_name": GetCodeFromProbableNodeNameTool(
                self.db, self.user_id
            ),
            "get_code_from_node_id": GetCodeFromNodeIdTool(self.db, self.user_id),
            "get_code_from_multiple_node_ids": GetCodeFromMultipleNodeIdsTool(
                self.db, self.user_id
            ),
            "ask_knowledge_graph_queries": KnowledgeGraphQueryTool(
                self.db, self.user_id
            ),
            "get_nodes_from_tags": GetNodesFromTags(self.db, self.user_id),
            "get_code_from_node_name": GetCodeFromNodeNameTool(self.db, self.user_id),
            "get_code_graph_from_node_id": GetCodeGraphFromNodeIdTool(self.db),
            "get_code_graph_from_node_name": GetCodeGraphFromNodeNameTool(self.db),
            "change_detection": ChangeDetectionTool(self.db, self.user_id),
            "get_code_file_structure": GetCodeFileStructureTool(self.db),
            "get_node_neighbours_from_node_id": GetNodeNeighboursFromNodeIdTool(
                self.db
            ),
            "ollama_tool": ChatOllama(
                base_url=self._get_ollama_endpoint(),
                model=self._get_ollama_model(),
            ),
        }
<<<<<<< HEAD
    def _get_ollama_endpoint(self) -> str:
        return config_provider.get_ollama_config()["endpoint"]

    def _get_ollama_model(self) -> str:
        return config_provider.get_ollama_config()["model"]
=======
        
        if self.webpage_extractor_tool:
            tools["webpage_extractor"] = self.webpage_extractor_tool
            
        if self.github_tool:
            tools["github_tool"] = self.github_tool

        return tools
>>>>>>> c7dc2728

    async def run_tool(self, tool_id: str, params: Dict[str, Any]) -> Dict[str, Any]:
        tool = self.tools.get(tool_id)
        if not tool:
            raise ValueError(f"Invalid tool_id: {tool_id}")

        # If the tool has an arun method, use it
        if hasattr(tool, "arun"):
            return await tool.arun(**params)
        else:
            raise ValueError(f"Tool {tool.__class__.__name__} has no arun method")

    def list_tools(self) -> List[ToolInfo]:
        return [
            ToolInfo(
                id=tool_id,
                name=tool.__class__.__name__,
                description=tool.description,
                # parameters=self._get_tool_parameters(tool),
            )
            for tool_id, tool in self.tools.items()
        ]<|MERGE_RESOLUTION|>--- conflicted
+++ resolved
@@ -36,13 +36,7 @@
     GetNodesFromTags,
 )
 from app.modules.intelligence.tools.tool_schema import ToolInfo
-<<<<<<< HEAD
-from langchain_ollama import ChatOllama
-from app.core.config_provider import config_provider
-=======
-from app.modules.intelligence.tools.web_tools.webpage_extractor_tool import webpage_extractor_tool
-from app.modules.intelligence.tools.web_tools.github_tool import github_tool
->>>>>>> c7dc2728
+
 
 
 class ToolService:
@@ -79,22 +73,6 @@
                 model=self._get_ollama_model(),
             ),
         }
-<<<<<<< HEAD
-    def _get_ollama_endpoint(self) -> str:
-        return config_provider.get_ollama_config()["endpoint"]
-
-    def _get_ollama_model(self) -> str:
-        return config_provider.get_ollama_config()["model"]
-=======
-        
-        if self.webpage_extractor_tool:
-            tools["webpage_extractor"] = self.webpage_extractor_tool
-            
-        if self.github_tool:
-            tools["github_tool"] = self.github_tool
-
-        return tools
->>>>>>> c7dc2728
 
     async def run_tool(self, tool_id: str, params: Dict[str, Any]) -> Dict[str, Any]:
         tool = self.tools.get(tool_id)
